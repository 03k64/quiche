// Copyright (C) 2018-2019, Cloudflare, Inc.
// All rights reserved.
//
// Redistribution and use in source and binary forms, with or without
// modification, are permitted provided that the following conditions are
// met:
//
//     * Redistributions of source code must retain the above copyright notice,
//       this list of conditions and the following disclaimer.
//
//     * Redistributions in binary form must reproduce the above copyright
//       notice, this list of conditions and the following disclaimer in the
//       documentation and/or other materials provided with the distribution.
//
// THIS SOFTWARE IS PROVIDED BY THE COPYRIGHT HOLDERS AND CONTRIBUTORS "AS
// IS" AND ANY EXPRESS OR IMPLIED WARRANTIES, INCLUDING, BUT NOT LIMITED TO,
// THE IMPLIED WARRANTIES OF MERCHANTABILITY AND FITNESS FOR A PARTICULAR
// PURPOSE ARE DISCLAIMED. IN NO EVENT SHALL THE COPYRIGHT HOLDER OR
// CONTRIBUTORS BE LIABLE FOR ANY DIRECT, INDIRECT, INCIDENTAL, SPECIAL,
// EXEMPLARY, OR CONSEQUENTIAL DAMAGES (INCLUDING, BUT NOT LIMITED TO,
// PROCUREMENT OF SUBSTITUTE GOODS OR SERVICES; LOSS OF USE, DATA, OR
// PROFITS; OR BUSINESS INTERRUPTION) HOWEVER CAUSED AND ON ANY THEORY OF
// LIABILITY, WHETHER IN CONTRACT, STRICT LIABILITY, OR TORT (INCLUDING
// NEGLIGENCE OR OTHERWISE) ARISING IN ANY WAY OUT OF THE USE OF THIS
// SOFTWARE, EVEN IF ADVISED OF THE POSSIBILITY OF SUCH DAMAGE.

use std::cmp;

use std::str::FromStr;

use std::time::Duration;
use std::time::Instant;

use std::collections::VecDeque;

use crate::Config;
use crate::Error;
use crate::Result;

use crate::frame;
use crate::minmax;
use crate::packet;
use crate::ranges;

#[cfg(feature = "qlog")]
use qlog::events::EventData;

// Loss Recovery
const INITIAL_PACKET_THRESHOLD: u64 = 3;

const MAX_PACKET_THRESHOLD: u64 = 20;

const INITIAL_TIME_THRESHOLD: f64 = 9.0 / 8.0;

const GRANULARITY: Duration = Duration::from_millis(1);

const INITIAL_RTT: Duration = Duration::from_millis(333);

const PERSISTENT_CONGESTION_THRESHOLD: u32 = 3;

const RTT_WINDOW: Duration = Duration::from_secs(300);

const MAX_PTO_PROBES_COUNT: usize = 2;

// Congestion Control
const INITIAL_WINDOW_PACKETS: usize = 10;

const MINIMUM_WINDOW_PACKETS: usize = 2;

const LOSS_REDUCTION_FACTOR: f64 = 0.5;

const PACING_MULTIPLIER: f64 = 1.25;

const MICROS_PER_SEC: u64 = 1_000_000;

pub struct Recovery {
    loss_detection_timer: Option<Instant>,

    pto_count: u32,

    time_of_last_sent_ack_eliciting_pkt: [Option<Instant>; packet::EPOCH_COUNT],

    largest_acked_pkt: [u64; packet::EPOCH_COUNT],

    largest_sent_pkt: [u64; packet::EPOCH_COUNT],

    latest_rtt: Duration,

    smoothed_rtt: Option<Duration>,

    rttvar: Duration,

    minmax_filter: minmax::Minmax<Duration>,

    min_rtt: Duration,

    pub max_ack_delay: Duration,

    loss_time: [Option<Instant>; packet::EPOCH_COUNT],

    sent: [VecDeque<Sent>; packet::EPOCH_COUNT],

    pub lost: [Vec<frame::Frame>; packet::EPOCH_COUNT],

    pub acked: [Vec<frame::Frame>; packet::EPOCH_COUNT],

    pub lost_count: usize,

    pub lost_spurious_count: usize,

    pub loss_probes: [usize; packet::EPOCH_COUNT],

    in_flight_count: [usize; packet::EPOCH_COUNT],

    app_limited: bool,

    delivery_rate: delivery_rate::Rate,

    pkt_thresh: u64,

    time_thresh: f64,

    // Congestion control.
    cc_ops: &'static CongestionControlOps,

    congestion_window: usize,

    bytes_in_flight: usize,

    ssthresh: usize,

    bytes_acked_sl: usize,

    bytes_acked_ca: usize,

    bytes_sent: usize,

    pub bytes_lost: u64,

    congestion_recovery_start_time: Option<Instant>,

    max_datagram_size: usize,

    cubic_state: cubic::State,

    // HyStart++.
    hystart: hystart::Hystart,

    // Pacing.
    pacing_rate: u64,

    last_packet_scheduled_time: Option<Instant>,

    // RFC6937 PRR.
    prr: prr::PRR,

    #[cfg(feature = "qlog")]
    qlog_metrics: QlogMetrics,
}

impl Recovery {
    pub fn new(config: &Config) -> Self {
        Recovery {
            loss_detection_timer: None,

            pto_count: 0,

            time_of_last_sent_ack_eliciting_pkt: [None; packet::EPOCH_COUNT],

            largest_acked_pkt: [std::u64::MAX; packet::EPOCH_COUNT],

            largest_sent_pkt: [0; packet::EPOCH_COUNT],

            latest_rtt: Duration::new(0, 0),

            // This field should be initialized to `INITIAL_RTT` for the initial
            // PTO calculation, but it also needs to be an `Option` to track
            // whether any RTT sample was received, so the initial value is
            // handled by the `rtt()` method instead.
            smoothed_rtt: None,

            minmax_filter: minmax::Minmax::new(Duration::new(0, 0)),

            min_rtt: Duration::new(0, 0),

            rttvar: INITIAL_RTT / 2,

            max_ack_delay: Duration::new(0, 0),

            loss_time: [None; packet::EPOCH_COUNT],

            sent: [VecDeque::new(), VecDeque::new(), VecDeque::new()],

            lost: [Vec::new(), Vec::new(), Vec::new()],

            acked: [Vec::new(), Vec::new(), Vec::new()],

            lost_count: 0,
            lost_spurious_count: 0,

            loss_probes: [0; packet::EPOCH_COUNT],

            in_flight_count: [0; packet::EPOCH_COUNT],

            congestion_window: config.max_send_udp_payload_size *
                INITIAL_WINDOW_PACKETS,

            pkt_thresh: INITIAL_PACKET_THRESHOLD,

            time_thresh: INITIAL_TIME_THRESHOLD,

            bytes_in_flight: 0,

            ssthresh: std::usize::MAX,

            bytes_acked_sl: 0,

            bytes_acked_ca: 0,

            bytes_sent: 0,

            bytes_lost: 0,

            congestion_recovery_start_time: None,

            max_datagram_size: config.max_send_udp_payload_size,

            cc_ops: config.cc_algorithm.into(),

            delivery_rate: delivery_rate::Rate::default(),

            cubic_state: cubic::State::default(),

            app_limited: false,

            hystart: hystart::Hystart::new(config.hystart),

            pacing_rate: 0,

            last_packet_scheduled_time: None,

            prr: prr::PRR::default(),

            #[cfg(feature = "qlog")]
            qlog_metrics: QlogMetrics::default(),
        }
    }

    pub fn on_packet_sent(
        &mut self, mut pkt: Sent, epoch: packet::Epoch,
        handshake_status: HandshakeStatus, now: Instant, trace_id: &str,
    ) {
        let ack_eliciting = pkt.ack_eliciting;
        let in_flight = pkt.in_flight;
        let sent_bytes = pkt.size;
        let pkt_num = pkt.pkt_num;

        self.delivery_rate.on_packet_sent(&mut pkt, now);

        self.largest_sent_pkt[epoch] =
            cmp::max(self.largest_sent_pkt[epoch], pkt_num);

        self.sent[epoch].push_back(pkt);

        if in_flight {
            if ack_eliciting {
                self.time_of_last_sent_ack_eliciting_pkt[epoch] = Some(now);
            }

            self.in_flight_count[epoch] += 1;

            self.app_limited =
                (self.bytes_in_flight + sent_bytes) < self.congestion_window;

            self.on_packet_sent_cc(sent_bytes, now);

            self.prr.on_packet_sent(sent_bytes);

            self.set_loss_detection_timer(handshake_status, now);
        }

        // HyStart++: Start of the round in a slow start.
        if self.hystart.enabled() &&
            epoch == packet::EPOCH_APPLICATION &&
            self.congestion_window < self.ssthresh
        {
            self.hystart.start_round(pkt_num);
        }

        // Pacing: Set the pacing rate if CC doesn't do its own.
        if !(self.cc_ops.has_custom_pacing)() {
            if let Some(srtt) = self.smoothed_rtt {
                let cwnd = self.congestion_window as u64;
                let rate =
                    (cwnd * MICROS_PER_SEC) as f64 / srtt.as_micros() as f64;
                let rate = (rate * PACING_MULTIPLIER) as u64;
                self.set_pacing_rate(rate);
            }
        }

        self.schedule_next_packet(epoch, now, sent_bytes);

        self.bytes_sent += sent_bytes;
        trace!("{} {:?}", trace_id, self);
    }

    fn on_packet_sent_cc(&mut self, sent_bytes: usize, now: Instant) {
        (self.cc_ops.on_packet_sent)(self, sent_bytes, now);
    }

    pub fn set_pacing_rate(&mut self, rate: u64) {
        if rate != 0 {
            self.pacing_rate = rate;
        }
    }

    pub fn get_packet_send_time(&self) -> Option<Instant> {
        self.last_packet_scheduled_time
    }

    fn schedule_next_packet(
        &mut self, epoch: packet::Epoch, now: Instant, packet_size: usize,
    ) {
        // Don't pace in any of these cases:
        //   * Packet epoch is not EPOCH_APPLICATION.
        //   * Packet contains only ACK frames.
        //   * The start of the connection.
        if epoch != packet::EPOCH_APPLICATION ||
            packet_size == 0 ||
            self.bytes_sent <= self.congestion_window ||
            self.pacing_rate == 0
        {
            self.last_packet_scheduled_time = Some(now);
            return;
        }

        self.last_packet_scheduled_time = match self.last_packet_scheduled_time {
            Some(last_scheduled_time) => {
                let interval: u64 =
                    (packet_size as u64 * MICROS_PER_SEC) / self.pacing_rate;
                let interval = Duration::from_micros(interval);
                let next_schedule_time = last_scheduled_time + interval;
                Some(cmp::max(now, next_schedule_time))
            },

            None => Some(now),
        };
    }

    pub fn on_ack_received(
        &mut self, ranges: &ranges::RangeSet, ack_delay: u64,
        epoch: packet::Epoch, handshake_status: HandshakeStatus, now: Instant,
        trace_id: &str,
    ) -> Result<()> {
        let largest_acked = ranges.last().unwrap();

        // If the largest packet number acked exceeds any packet number we have
        // sent, then the ACK is obviously invalid, so there's no need to
        // continue further.
        if largest_acked > self.largest_sent_pkt[epoch] {
            if cfg!(feature = "fuzzing") {
                return Ok(());
            }

            return Err(Error::InvalidPacket);
        }

        if self.largest_acked_pkt[epoch] == std::u64::MAX {
            self.largest_acked_pkt[epoch] = largest_acked;
        } else {
            self.largest_acked_pkt[epoch] =
                cmp::max(self.largest_acked_pkt[epoch], largest_acked);
        }

        let mut has_ack_eliciting = false;

        let mut largest_newly_acked_pkt_num = 0;
        let mut largest_newly_acked_sent_time = now;

        let mut newly_acked = Vec::new();

        let mut undo_cwnd = false;

        let max_rtt = cmp::max(self.latest_rtt, self.rtt());

        // Detect and mark acked packets, without removing them from the sent
        // packets list.
        for r in ranges.iter() {
            let lowest_acked_in_block = r.start;
            let largest_acked_in_block = r.end - 1;

            let unacked_iter = self.sent[epoch]
                .iter_mut()
                // Skip packets that precede the lowest acked packet in the block.
                .skip_while(|p| p.pkt_num < lowest_acked_in_block)
                // Skip packets that follow the largest acked packet in the block.
                .take_while(|p| p.pkt_num <= largest_acked_in_block)
                // Skip packets that have already been acked or lost.
                .filter(|p| p.time_acked.is_none());

            for unacked in unacked_iter {
                unacked.time_acked = Some(now);

                // Check if acked packet was already declared lost.
                if unacked.time_lost.is_some() {
                    // Calculate new packet reordering threshold.
                    let pkt_thresh =
                        self.largest_acked_pkt[epoch] - unacked.pkt_num + 1;
                    let pkt_thresh = cmp::min(MAX_PACKET_THRESHOLD, pkt_thresh);

                    self.pkt_thresh = cmp::max(self.pkt_thresh, pkt_thresh);

                    // Calculate new time reordering threshold.
                    let loss_delay = max_rtt.mul_f64(self.time_thresh);
                    if now.duration_since(unacked.time_sent) > loss_delay {
                        // TODO: do time threshold update
                        self.time_thresh = 5_f64 / 4_f64;
                    }

                    if unacked.in_flight {
                        undo_cwnd = true;
                    }

                    self.lost_spurious_count += 1;
                    continue;
                }

                if unacked.ack_eliciting {
                    has_ack_eliciting = true;
                }

                largest_newly_acked_pkt_num = unacked.pkt_num;
                largest_newly_acked_sent_time = unacked.time_sent;

                self.acked[epoch].append(&mut unacked.frames);

                if unacked.in_flight {
                    self.in_flight_count[epoch] =
                        self.in_flight_count[epoch].saturating_sub(1);

                    self.delivery_rate.on_packet_acked(unacked, now);
                }

                newly_acked.push(Acked {
                    pkt_num: unacked.pkt_num,

                    time_sent: unacked.time_sent,

                    size: unacked.size,
                });

                trace!("{} packet newly acked {}", trace_id, unacked.pkt_num);
            }
        }

        // Undo congestion window update.
        if undo_cwnd {
            (self.cc_ops.rollback)(self);
        }

        self.delivery_rate.estimate();

        if newly_acked.is_empty() {
            return Ok(());
        }

        if largest_newly_acked_pkt_num == largest_acked && has_ack_eliciting {
            let latest_rtt = now - largest_newly_acked_sent_time;

            let ack_delay = if epoch == packet::EPOCH_APPLICATION {
                Duration::from_micros(ack_delay)
            } else {
                Duration::from_micros(0)
            };

            self.update_rtt(latest_rtt, ack_delay, now);
        }

        // Detect and mark lost packets without removing them from the sent
        // packets list.
        self.detect_lost_packets(epoch, now, trace_id);

        self.on_packets_acked(newly_acked, epoch, now);

        self.pto_count = 0;

        self.set_loss_detection_timer(handshake_status, now);

        self.drain_packets(epoch, now);

        Ok(())
    }

    pub fn on_loss_detection_timeout(
        &mut self, handshake_status: HandshakeStatus, now: Instant,
        trace_id: &str,
    ) {
        let (earliest_loss_time, epoch) = self.loss_time_and_space();

        if earliest_loss_time.is_some() {
            // Time threshold loss detection.
            self.detect_lost_packets(epoch, now, trace_id);

            self.set_loss_detection_timer(handshake_status, now);

            trace!("{} {:?}", trace_id, self);
            return;
        }

        let epoch = if self.bytes_in_flight > 0 {
            // Send new data if available, else retransmit old data. If neither
            // is available, send a single PING frame.
            let (_, e) = self.pto_time_and_space(handshake_status, now);

            e
        } else {
            // Client sends an anti-deadlock packet: Initial is padded to earn
            // more anti-amplification credit, a Handshake packet proves address
            // ownership.
            if handshake_status.has_handshake_keys {
                packet::EPOCH_HANDSHAKE
            } else {
                packet::EPOCH_INITIAL
            }
        };

        self.pto_count += 1;

        self.loss_probes[epoch] =
            cmp::min(self.pto_count as usize, MAX_PTO_PROBES_COUNT);

        let unacked_iter = self.sent[epoch]
            .iter_mut()
            // Skip packets that have already been acked or lost, and packets
            // that don't contain either CRYPTO or STREAM frames.
            .filter(|p| p.has_data && p.time_acked.is_none() && p.time_lost.is_none())
            // Only return as many packets as the number of probe packets that
            // will be sent.
            .take(self.loss_probes[epoch]);

        // Retransmit the frames from the oldest sent packets on PTO. However
        // the packets are not actually declared lost (so there is no effect to
        // congestion control), we just reschedule the data they carried.
        //
        // This will also trigger sending an ACK and retransmitting frames like
        // HANDSHAKE_DONE and MAX_DATA / MAX_STREAM_DATA as well, in addition
        // to CRYPTO and STREAM, if the original packet carried them.
        for unacked in unacked_iter {
            self.lost[epoch].extend_from_slice(&unacked.frames);
        }

        self.set_loss_detection_timer(handshake_status, now);

        trace!("{} {:?}", trace_id, self);
    }

    pub fn on_pkt_num_space_discarded(
        &mut self, epoch: packet::Epoch, handshake_status: HandshakeStatus,
        now: Instant,
    ) {
        let unacked_bytes = self.sent[epoch]
            .iter()
            .filter(|p| {
                p.in_flight && p.time_acked.is_none() && p.time_lost.is_none()
            })
            .fold(0, |acc, p| acc + p.size);

        self.bytes_in_flight = self.bytes_in_flight.saturating_sub(unacked_bytes);

        self.sent[epoch].clear();
        self.lost[epoch].clear();
        self.acked[epoch].clear();

        self.time_of_last_sent_ack_eliciting_pkt[epoch] = None;
        self.loss_time[epoch] = None;
        self.loss_probes[epoch] = 0;
        self.in_flight_count[epoch] = 0;

        self.set_loss_detection_timer(handshake_status, now);
    }

    pub fn loss_detection_timer(&self) -> Option<Instant> {
        self.loss_detection_timer
    }

    pub fn cwnd(&self) -> usize {
        self.congestion_window
    }

    pub fn cwnd_available(&self) -> usize {
        // Ignore cwnd when sending probe packets.
        if self.loss_probes.iter().any(|&x| x > 0) {
            return std::usize::MAX;
        }

        // Open more space (snd_cnt) for PRR when allowed.
        self.congestion_window.saturating_sub(self.bytes_in_flight) +
            self.prr.snd_cnt
    }

    pub fn rtt(&self) -> Duration {
        self.smoothed_rtt.unwrap_or(INITIAL_RTT)
    }

    pub fn pto(&self) -> Duration {
        self.rtt() + cmp::max(self.rttvar * 4, GRANULARITY)
    }

    pub fn delivery_rate(&self) -> u64 {
        self.delivery_rate.delivery_rate()
    }

    pub fn max_datagram_size(&self) -> usize {
        self.max_datagram_size
    }

    pub fn update_max_datagram_size(&mut self, new_max_datagram_size: usize) {
        let max_datagram_size =
            cmp::min(self.max_datagram_size, new_max_datagram_size);

        // Congestion Window is updated only when it's not updated already.
        if self.congestion_window ==
            self.max_datagram_size * INITIAL_WINDOW_PACKETS
        {
            self.congestion_window = max_datagram_size * INITIAL_WINDOW_PACKETS;
        }

        self.max_datagram_size = max_datagram_size;
    }

    fn update_rtt(
        &mut self, latest_rtt: Duration, ack_delay: Duration, now: Instant,
    ) {
        self.latest_rtt = latest_rtt;

        match self.smoothed_rtt {
            // First RTT sample.
            None => {
                self.min_rtt = self.minmax_filter.reset(now, latest_rtt);

                self.smoothed_rtt = Some(latest_rtt);

                self.rttvar = latest_rtt / 2;
            },

            Some(srtt) => {
                self.min_rtt =
                    self.minmax_filter.running_min(RTT_WINDOW, now, latest_rtt);

                let ack_delay = cmp::min(self.max_ack_delay, ack_delay);

                // Adjust for ack delay if plausible.
                let adjusted_rtt = if latest_rtt > self.min_rtt + ack_delay {
                    latest_rtt - ack_delay
                } else {
                    latest_rtt
                };

                self.rttvar = self.rttvar.mul_f64(3.0 / 4.0) +
                    sub_abs(srtt, adjusted_rtt).mul_f64(1.0 / 4.0);

                self.smoothed_rtt = Some(
                    srtt.mul_f64(7.0 / 8.0) + adjusted_rtt.mul_f64(1.0 / 8.0),
                );
            },
        }
    }

    fn loss_time_and_space(&self) -> (Option<Instant>, packet::Epoch) {
        let mut epoch = packet::EPOCH_INITIAL;
        let mut time = self.loss_time[epoch];

        // Iterate over all packet number spaces starting from Handshake.
        #[allow(clippy::needless_range_loop)]
        for e in packet::EPOCH_HANDSHAKE..packet::EPOCH_COUNT {
            let new_time = self.loss_time[e];

            if time.is_none() || new_time < time {
                time = new_time;
                epoch = e;
            }
        }

        (time, epoch)
    }

    fn pto_time_and_space(
        &self, handshake_status: HandshakeStatus, now: Instant,
    ) -> (Option<Instant>, packet::Epoch) {
        let mut duration = self.pto() * 2_u32.pow(self.pto_count);

        // Arm PTO from now when there are no inflight packets.
        if self.bytes_in_flight == 0 {
            if handshake_status.has_handshake_keys {
                return (Some(now + duration), packet::EPOCH_HANDSHAKE);
            } else {
                return (Some(now + duration), packet::EPOCH_INITIAL);
            }
        }

        let mut pto_timeout = None;
        let mut pto_space = packet::EPOCH_INITIAL;

        // Iterate over all packet number spaces.
        for e in packet::EPOCH_INITIAL..packet::EPOCH_COUNT {
            if self.in_flight_count[e] == 0 {
                continue;
            }

            if e == packet::EPOCH_APPLICATION {
                // Skip Application Data until handshake completes.
                if !handshake_status.completed {
                    return (pto_timeout, pto_space);
                }

                // Include max_ack_delay and backoff for Application Data.
                duration += self.max_ack_delay * 2_u32.pow(self.pto_count);
            }

            let new_time =
                self.time_of_last_sent_ack_eliciting_pkt[e].map(|t| t + duration);

            if pto_timeout.is_none() || new_time < pto_timeout {
                pto_timeout = new_time;
                pto_space = e;
            }
        }

        (pto_timeout, pto_space)
    }

    fn set_loss_detection_timer(
        &mut self, handshake_status: HandshakeStatus, now: Instant,
    ) {
        let (earliest_loss_time, _) = self.loss_time_and_space();

        if earliest_loss_time.is_some() {
            // Time threshold loss detection.
            self.loss_detection_timer = earliest_loss_time;
            return;
        }

        if self.bytes_in_flight == 0 && handshake_status.peer_verified_address {
            self.loss_detection_timer = None;
            return;
        }

        // PTO timer.
        let (timeout, _) = self.pto_time_and_space(handshake_status, now);
        self.loss_detection_timer = timeout;
    }

    fn detect_lost_packets(
        &mut self, epoch: packet::Epoch, now: Instant, trace_id: &str,
    ) {
        let largest_acked = self.largest_acked_pkt[epoch];

        self.loss_time[epoch] = None;

        let loss_delay =
            cmp::max(self.latest_rtt, self.rtt()).mul_f64(self.time_thresh);

        // Minimum time of kGranularity before packets are deemed lost.
        let loss_delay = cmp::max(loss_delay, GRANULARITY);

        // Packets sent before this time are deemed lost.
        let lost_send_time = now - loss_delay;

        let mut lost_bytes = 0;

        let mut largest_lost_pkt = None;

        let unacked_iter = self.sent[epoch]
            .iter_mut()
            // Skip packets that follow the largest acked packet.
            .take_while(|p| p.pkt_num <= largest_acked)
            // Skip packets that have already been acked or lost.
            .filter(|p| p.time_acked.is_none() && p.time_lost.is_none());

        for unacked in unacked_iter {
            // Mark packet as lost, or set time when it should be marked.
            if unacked.time_sent <= lost_send_time ||
                largest_acked >= unacked.pkt_num + self.pkt_thresh
            {
                self.lost[epoch].append(&mut unacked.frames);

                unacked.time_lost = Some(now);

                if unacked.in_flight {
                    lost_bytes += unacked.size;

                    // Frames have already been removed from the packet, so
                    // cloning the whole packet should be relatively cheap.
                    largest_lost_pkt = Some(unacked.clone());

                    self.in_flight_count[epoch] =
                        self.in_flight_count[epoch].saturating_sub(1);

                    trace!(
                        "{} packet {} lost on epoch {}",
                        trace_id,
                        unacked.pkt_num,
                        epoch
                    );
                }

                self.lost_count += 1;
            } else {
                let loss_time = match self.loss_time[epoch] {
                    None => unacked.time_sent + loss_delay,

                    Some(loss_time) =>
                        cmp::min(loss_time, unacked.time_sent + loss_delay),
                };

                self.loss_time[epoch] = Some(loss_time);
            }
        }

        self.bytes_lost += lost_bytes as u64;

        if let Some(pkt) = largest_lost_pkt {
            self.on_packets_lost(lost_bytes, &pkt, epoch, now);
        }

        self.drain_packets(epoch, now);
    }

    fn drain_packets(&mut self, epoch: packet::Epoch, now: Instant) {
        let mut lowest_non_expired_pkt_index = self.sent[epoch].len();

        // In order to avoid removing elements from the middle of the list
        // (which would require copying other elements to compact the list),
        // we only remove a contiguous range of elements from the start of the
        // list.
        //
        // This means that acked or lost elements coming after this will not
        // be removed at this point, but their removal is delayed for a later
        // time, once the gaps have been filled.

        // First, find the first element that is neither acked nor lost.
        for (i, pkt) in self.sent[epoch].iter().enumerate() {
            if let Some(time_lost) = pkt.time_lost {
                if time_lost + self.rtt() > now {
                    lowest_non_expired_pkt_index = i;
                    break;
                }
            }

            if pkt.time_acked.is_none() && pkt.time_lost.is_none() {
                lowest_non_expired_pkt_index = i;
                break;
            }
        }

        // Then remove elements up to the previously found index.
        self.sent[epoch].drain(..lowest_non_expired_pkt_index);
    }

    fn on_packets_acked(
        &mut self, acked: Vec<Acked>, epoch: packet::Epoch, now: Instant,
    ) {
        for pkt in acked {
            (self.cc_ops.on_packet_acked)(self, &pkt, epoch, now);
        }
    }

    fn in_congestion_recovery(&self, sent_time: Instant) -> bool {
        match self.congestion_recovery_start_time {
            Some(congestion_recovery_start_time) =>
                sent_time <= congestion_recovery_start_time,

            None => false,
        }
    }

    fn in_persistent_congestion(&mut self, _largest_lost_pkt_num: u64) -> bool {
        let _congestion_period = self.pto() * PERSISTENT_CONGESTION_THRESHOLD;

        // TODO: properly detect persistent congestion
        false
    }

    fn on_packets_lost(
        &mut self, lost_bytes: usize, largest_lost_pkt: &Sent,
        epoch: packet::Epoch, now: Instant,
    ) {
        self.bytes_in_flight = self.bytes_in_flight.saturating_sub(lost_bytes);

        self.congestion_event(largest_lost_pkt.time_sent, epoch, now);

        if self.in_persistent_congestion(largest_lost_pkt.pkt_num) {
            self.collapse_cwnd();
        }
    }

    fn congestion_event(
        &mut self, time_sent: Instant, epoch: packet::Epoch, now: Instant,
    ) {
        if !self.in_congestion_recovery(time_sent) {
            (self.cc_ops.checkpoint)(self);
        }

        (self.cc_ops.congestion_event)(self, time_sent, epoch, now);
    }

    fn collapse_cwnd(&mut self) {
        (self.cc_ops.collapse_cwnd)(self);
    }

    pub fn rate_check_app_limited(&mut self) {
        if self.app_limited {
            self.delivery_rate.check_app_limited(self.bytes_in_flight)
        }
    }

    pub fn update_app_limited(&mut self, v: bool) {
        self.app_limited = v;
    }

    pub fn app_limited(&mut self) -> bool {
        self.app_limited
    }

    #[cfg(feature = "qlog")]
    pub fn maybe_qlog(&mut self) -> Option<EventData> {
        let qlog_metrics = QlogMetrics {
            min_rtt: self.min_rtt,
            smoothed_rtt: self.rtt(),
            latest_rtt: self.latest_rtt,
            rttvar: self.rttvar,
            cwnd: self.cwnd() as u64,
            bytes_in_flight: self.bytes_in_flight as u64,
            ssthresh: self.ssthresh as u64,
        };

        self.qlog_metrics.maybe_update(qlog_metrics)
    }
}

/// Available congestion control algorithms.
///
/// This enum provides currently available list of congestion control
/// algorithms.
#[derive(Debug, Copy, Clone, PartialEq)]
#[repr(C)]
pub enum CongestionControlAlgorithm {
    /// Reno congestion control algorithm. `reno` in a string form.
    Reno  = 0,
    /// CUBIC congestion control algorithm (default). `cubic` in a string form.
    CUBIC = 1,
}

impl FromStr for CongestionControlAlgorithm {
    type Err = crate::Error;

    /// Converts a string to `CongestionControlAlgorithm`.
    ///
    /// If `name` is not valid, `Error::CongestionControl` is returned.
    fn from_str(name: &str) -> std::result::Result<Self, Self::Err> {
        match name {
            "reno" => Ok(CongestionControlAlgorithm::Reno),
            "cubic" => Ok(CongestionControlAlgorithm::CUBIC),

            _ => Err(crate::Error::CongestionControl),
        }
    }
}

pub struct CongestionControlOps {
    pub on_packet_sent: fn(r: &mut Recovery, sent_bytes: usize, now: Instant),

    pub on_packet_acked:
        fn(r: &mut Recovery, packet: &Acked, epoch: packet::Epoch, now: Instant),

    pub congestion_event: fn(
        r: &mut Recovery,
        time_sent: Instant,
        epoch: packet::Epoch,
        now: Instant,
    ),

    pub collapse_cwnd: fn(r: &mut Recovery),

    pub checkpoint: fn(r: &mut Recovery),

    pub rollback: fn(r: &mut Recovery) -> bool,

    pub has_custom_pacing: fn() -> bool,
}

impl From<CongestionControlAlgorithm> for &'static CongestionControlOps {
    fn from(algo: CongestionControlAlgorithm) -> Self {
        match algo {
            CongestionControlAlgorithm::Reno => &reno::RENO,
            CongestionControlAlgorithm::CUBIC => &cubic::CUBIC,
        }
    }
}

impl std::fmt::Debug for Recovery {
    fn fmt(&self, f: &mut std::fmt::Formatter) -> std::fmt::Result {
        match self.loss_detection_timer {
            Some(v) => {
                let now = Instant::now();

                if v > now {
                    let d = v.duration_since(now);
                    write!(f, "timer={:?} ", d)?;
                } else {
                    write!(f, "timer=exp ")?;
                }
            },

            None => {
                write!(f, "timer=none ")?;
            },
        };

        write!(f, "latest_rtt={:?} ", self.latest_rtt)?;
        write!(f, "srtt={:?} ", self.smoothed_rtt)?;
        write!(f, "min_rtt={:?} ", self.min_rtt)?;
        write!(f, "rttvar={:?} ", self.rttvar)?;
        write!(f, "loss_time={:?} ", self.loss_time)?;
        write!(f, "loss_probes={:?} ", self.loss_probes)?;
        write!(f, "cwnd={} ", self.congestion_window)?;
        write!(f, "ssthresh={} ", self.ssthresh)?;
        write!(f, "bytes_in_flight={} ", self.bytes_in_flight)?;
        write!(f, "app_limited={} ", self.app_limited)?;
        write!(
            f,
            "congestion_recovery_start_time={:?} ",
            self.congestion_recovery_start_time
        )?;
        write!(f, "{:?} ", self.delivery_rate)?;
        write!(f, "pacing_rate={:?} ", self.pacing_rate)?;
        write!(
            f,
            "last_packet_scheduled_time={:?} ",
            self.last_packet_scheduled_time
        )?;

        if self.hystart.enabled() {
            write!(f, "hystart={:?} ", self.hystart)?;
        }

        Ok(())
    }
}

#[derive(Clone)]
pub struct Sent {
    pub pkt_num: u64,

    pub frames: Vec<frame::Frame>,

    pub time_sent: Instant,

    pub time_acked: Option<Instant>,

    pub time_lost: Option<Instant>,

    pub size: usize,

    pub ack_eliciting: bool,

    pub in_flight: bool,

    pub delivered: usize,

    pub delivered_time: Instant,

    pub recent_delivered_packet_sent_time: Instant,

    pub is_app_limited: bool,

    pub has_data: bool,
}

impl std::fmt::Debug for Sent {
    fn fmt(&self, f: &mut std::fmt::Formatter) -> std::fmt::Result {
        write!(f, "pkt_num={:?} ", self.pkt_num)?;
        write!(f, "pkt_sent_time={:?} ", self.time_sent.elapsed())?;
        write!(f, "pkt_size={:?} ", self.size)?;
        write!(f, "delivered={:?} ", self.delivered)?;
        write!(f, "delivered_time={:?} ", self.delivered_time.elapsed())?;
        write!(
            f,
            "recent_delivered_packet_sent_time={:?} ",
            self.recent_delivered_packet_sent_time.elapsed()
        )?;
        write!(f, "is_app_limited={} ", self.is_app_limited)?;
        write!(f, "has_data={} ", self.has_data)?;

        Ok(())
    }
}

#[derive(Clone)]
pub struct Acked {
    pub pkt_num: u64,

    pub time_sent: Instant,

    pub size: usize,
}

#[derive(Clone, Copy, Debug)]
pub struct HandshakeStatus {
    pub has_handshake_keys: bool,

    pub peer_verified_address: bool,

    pub completed: bool,
}

#[cfg(test)]
impl Default for HandshakeStatus {
    fn default() -> HandshakeStatus {
        HandshakeStatus {
            has_handshake_keys: true,

            peer_verified_address: true,

            completed: true,
        }
    }
}

fn sub_abs(lhs: Duration, rhs: Duration) -> Duration {
    if lhs > rhs {
        lhs - rhs
    } else {
        rhs - lhs
    }
}

// We don't need to log all qlog metrics every time there is a recovery event.
// Instead, we can log only the MetricsUpdated event data fields that we care
// about, only when they change. To support this, the QLogMetrics structure
// keeps a running picture of the fields.
#[derive(Default)]
#[cfg(feature = "qlog")]
struct QlogMetrics {
    min_rtt: Duration,
    smoothed_rtt: Duration,
    latest_rtt: Duration,
    rttvar: Duration,
    cwnd: u64,
    bytes_in_flight: u64,
    ssthresh: u64,
}

#[cfg(feature = "qlog")]
impl QlogMetrics {
    // Make a qlog event if the latest instance of QlogMetrics is different.
    //
    // This function diffs each of the fields. A qlog MetricsUpdated event is
    // only generated if at least one field is different. Where fields are
    // different, the qlog event contains the latest value.
    fn maybe_update(&mut self, latest: Self) -> Option<EventData> {
        let mut emit_event = false;

        let new_min_rtt = if self.min_rtt != latest.min_rtt {
            self.min_rtt = latest.min_rtt;
            emit_event = true;
            Some(latest.min_rtt.as_secs_f32() * 1000.0)
        } else {
            None
        };

        let new_smoothed_rtt = if self.smoothed_rtt != latest.smoothed_rtt {
            self.smoothed_rtt = latest.smoothed_rtt;
            emit_event = true;
            Some(latest.smoothed_rtt.as_secs_f32() * 1000.0)
        } else {
            None
        };

        let new_latest_rtt = if self.latest_rtt != latest.latest_rtt {
            self.latest_rtt = latest.latest_rtt;
            emit_event = true;
            Some(latest.latest_rtt.as_secs_f32() * 1000.0)
        } else {
            None
        };

        let new_rttvar = if self.rttvar != latest.rttvar {
            self.rttvar = latest.rttvar;
            emit_event = true;
            Some(latest.rttvar.as_secs_f32() * 1000.0)
        } else {
            None
        };

        let new_cwnd = if self.cwnd != latest.cwnd {
            self.cwnd = latest.cwnd;
            emit_event = true;
            Some(latest.cwnd)
        } else {
            None
        };

        let new_bytes_in_flight =
            if self.bytes_in_flight != latest.bytes_in_flight {
                self.bytes_in_flight = latest.bytes_in_flight;
                emit_event = true;
                Some(latest.bytes_in_flight)
            } else {
                None
            };

        let new_ssthresh = if self.ssthresh != latest.ssthresh {
            self.ssthresh = latest.ssthresh;
            emit_event = true;
            Some(latest.ssthresh)
        } else {
            None
        };

        if emit_event {
            // QVis can't use all these fields and they can be large.
            return Some(EventData::MetricsUpdated(
                qlog::events::quic::MetricsUpdated {
                    min_rtt: new_min_rtt,
                    smoothed_rtt: new_smoothed_rtt,
                    latest_rtt: new_latest_rtt,
                    rtt_variance: new_rttvar,
                    pto_count: None,
                    congestion_window: new_cwnd,
                    bytes_in_flight: new_bytes_in_flight,
                    ssthresh: new_ssthresh,
                    packets_in_flight: None,
                    pacing_rate: None,
                },
            ));
        }

        None
    }
}

#[cfg(test)]
mod tests {
    use super::*;

    #[test]
    fn lookup_cc_algo_ok() {
        let algo = CongestionControlAlgorithm::from_str("reno").unwrap();
        assert_eq!(algo, CongestionControlAlgorithm::Reno);
    }

    #[test]
    fn lookup_cc_algo_bad() {
        assert_eq!(
            CongestionControlAlgorithm::from_str("???"),
            Err(Error::CongestionControl)
        );
    }

    #[test]
    fn collapse_cwnd() {
        let mut cfg = crate::Config::new(crate::PROTOCOL_VERSION).unwrap();
        cfg.set_cc_algorithm(CongestionControlAlgorithm::Reno);

        let mut r = Recovery::new(&cfg);

        // cwnd will be reset.
        r.collapse_cwnd();
        assert_eq!(r.cwnd(), r.max_datagram_size * MINIMUM_WINDOW_PACKETS);
    }

    #[test]
    fn loss_on_pto() {
        let mut cfg = crate::Config::new(crate::PROTOCOL_VERSION).unwrap();
        cfg.set_cc_algorithm(CongestionControlAlgorithm::Reno);

        let mut r = Recovery::new(&cfg);

        let mut now = Instant::now();

        assert_eq!(r.sent[packet::EPOCH_APPLICATION].len(), 0);

        // Start by sending a few packets.
        let p = Sent {
            pkt_num: 0,
            frames: vec![],
            time_sent: now,
            time_acked: None,
            time_lost: None,
            size: 1000,
            ack_eliciting: true,
            in_flight: true,
            delivered: 0,
            delivered_time: now,
            recent_delivered_packet_sent_time: now,
            is_app_limited: false,
            has_data: false,
        };

        r.on_packet_sent(
            p,
            packet::EPOCH_APPLICATION,
            HandshakeStatus::default(),
            now,
            "",
        );
        assert_eq!(r.sent[packet::EPOCH_APPLICATION].len(), 1);
        assert_eq!(r.bytes_in_flight, 1000);

        let p = Sent {
            pkt_num: 1,
            frames: vec![],
            time_sent: now,
            time_acked: None,
            time_lost: None,
            size: 1000,
            ack_eliciting: true,
            in_flight: true,
            delivered: 0,
            delivered_time: now,
            recent_delivered_packet_sent_time: now,
            is_app_limited: false,
            has_data: false,
        };

        r.on_packet_sent(
            p,
            packet::EPOCH_APPLICATION,
            HandshakeStatus::default(),
            now,
            "",
        );
        assert_eq!(r.sent[packet::EPOCH_APPLICATION].len(), 2);
        assert_eq!(r.bytes_in_flight, 2000);

        let p = Sent {
            pkt_num: 2,
            frames: vec![],
            time_sent: now,
            time_acked: None,
            time_lost: None,
            size: 1000,
            ack_eliciting: true,
            in_flight: true,
            delivered: 0,
            delivered_time: now,
            recent_delivered_packet_sent_time: now,
            is_app_limited: false,
            has_data: false,
        };

        r.on_packet_sent(
            p,
            packet::EPOCH_APPLICATION,
            HandshakeStatus::default(),
            now,
            "",
        );
        assert_eq!(r.sent[packet::EPOCH_APPLICATION].len(), 3);
        assert_eq!(r.bytes_in_flight, 3000);

        let p = Sent {
            pkt_num: 3,
            frames: vec![],
            time_sent: now,
            time_acked: None,
            time_lost: None,
            size: 1000,
            ack_eliciting: true,
            in_flight: true,
            delivered: 0,
            delivered_time: now,
            recent_delivered_packet_sent_time: now,
            is_app_limited: false,
            has_data: false,
        };

        r.on_packet_sent(
            p,
            packet::EPOCH_APPLICATION,
            HandshakeStatus::default(),
            now,
            "",
        );
        assert_eq!(r.sent[packet::EPOCH_APPLICATION].len(), 4);
        assert_eq!(r.bytes_in_flight, 4000);

        // Wait for 10ms.
        now += Duration::from_millis(10);

        // Only the first 2 packets are acked.
        let mut acked = ranges::RangeSet::default();
        acked.insert(0..2);

        assert_eq!(
            r.on_ack_received(
                &acked,
                25,
                packet::EPOCH_APPLICATION,
                HandshakeStatus::default(),
                now,
                ""
            ),
            Ok(())
        );

        assert_eq!(r.sent[packet::EPOCH_APPLICATION].len(), 2);
        assert_eq!(r.bytes_in_flight, 2000);
        assert_eq!(r.lost_count, 0);

        // Wait until loss detection timer expires.
        now = r.loss_detection_timer().unwrap();

        // PTO.
        r.on_loss_detection_timeout(HandshakeStatus::default(), now, "");
        assert_eq!(r.loss_probes[packet::EPOCH_APPLICATION], 1);
        assert_eq!(r.lost_count, 0);
        assert_eq!(r.pto_count, 1);

        let p = Sent {
            pkt_num: 4,
            frames: vec![],
            time_sent: now,
            time_acked: None,
            time_lost: None,
            size: 1000,
            ack_eliciting: true,
            in_flight: true,
            delivered: 0,
            delivered_time: now,
            recent_delivered_packet_sent_time: now,
            is_app_limited: false,
            has_data: false,
        };

        r.on_packet_sent(
            p,
            packet::EPOCH_APPLICATION,
            HandshakeStatus::default(),
            now,
            "",
        );
        assert_eq!(r.sent[packet::EPOCH_APPLICATION].len(), 3);
        assert_eq!(r.bytes_in_flight, 3000);

        let p = Sent {
            pkt_num: 5,
            frames: vec![],
            time_sent: now,
            time_acked: None,
            time_lost: None,
            size: 1000,
            ack_eliciting: true,
            in_flight: true,
            delivered: 0,
            delivered_time: now,
            recent_delivered_packet_sent_time: now,
            is_app_limited: false,
            has_data: false,
        };

        r.on_packet_sent(
            p,
            packet::EPOCH_APPLICATION,
            HandshakeStatus::default(),
            now,
            "",
        );
        assert_eq!(r.sent[packet::EPOCH_APPLICATION].len(), 4);
        assert_eq!(r.bytes_in_flight, 4000);
        assert_eq!(r.lost_count, 0);

        // Wait for 10ms.
        now += Duration::from_millis(10);

        // PTO packets are acked.
        let mut acked = ranges::RangeSet::default();
        acked.insert(4..6);

        assert_eq!(
            r.on_ack_received(
                &acked,
                25,
                packet::EPOCH_APPLICATION,
                HandshakeStatus::default(),
                now,
                ""
            ),
            Ok(())
        );

        assert_eq!(r.sent[packet::EPOCH_APPLICATION].len(), 4);
        assert_eq!(r.bytes_in_flight, 0);

        assert_eq!(r.lost_count, 2);

        // Wait 1 RTT.
        now += r.rtt();

        r.detect_lost_packets(packet::EPOCH_APPLICATION, now, "");

        assert_eq!(r.sent[packet::EPOCH_APPLICATION].len(), 0);
    }

    #[test]
    fn loss_on_timer() {
        let mut cfg = crate::Config::new(crate::PROTOCOL_VERSION).unwrap();
        cfg.set_cc_algorithm(CongestionControlAlgorithm::Reno);

        let mut r = Recovery::new(&cfg);

        let mut now = Instant::now();

        assert_eq!(r.sent[packet::EPOCH_APPLICATION].len(), 0);

        // Start by sending a few packets.
        let p = Sent {
            pkt_num: 0,
            frames: vec![],
            time_sent: now,
            time_acked: None,
            time_lost: None,
            size: 1000,
            ack_eliciting: true,
            in_flight: true,
            delivered: 0,
            delivered_time: now,
            recent_delivered_packet_sent_time: now,
            is_app_limited: false,
            has_data: false,
        };

        r.on_packet_sent(
            p,
            packet::EPOCH_APPLICATION,
            HandshakeStatus::default(),
            now,
            "",
        );
        assert_eq!(r.sent[packet::EPOCH_APPLICATION].len(), 1);
        assert_eq!(r.bytes_in_flight, 1000);

        let p = Sent {
            pkt_num: 1,
            frames: vec![],
            time_sent: now,
            time_acked: None,
            time_lost: None,
            size: 1000,
            ack_eliciting: true,
            in_flight: true,
            delivered: 0,
            delivered_time: now,
            recent_delivered_packet_sent_time: now,
            is_app_limited: false,
            has_data: false,
        };

        r.on_packet_sent(
            p,
            packet::EPOCH_APPLICATION,
            HandshakeStatus::default(),
            now,
            "",
        );
        assert_eq!(r.sent[packet::EPOCH_APPLICATION].len(), 2);
        assert_eq!(r.bytes_in_flight, 2000);

        let p = Sent {
            pkt_num: 2,
            frames: vec![],
            time_sent: now,
            time_acked: None,
            time_lost: None,
            size: 1000,
            ack_eliciting: true,
            in_flight: true,
            delivered: 0,
            delivered_time: now,
            recent_delivered_packet_sent_time: now,
            is_app_limited: false,
            has_data: false,
        };

        r.on_packet_sent(
            p,
            packet::EPOCH_APPLICATION,
            HandshakeStatus::default(),
            now,
            "",
        );
        assert_eq!(r.sent[packet::EPOCH_APPLICATION].len(), 3);
        assert_eq!(r.bytes_in_flight, 3000);

        let p = Sent {
            pkt_num: 3,
            frames: vec![],
            time_sent: now,
            time_acked: None,
            time_lost: None,
            size: 1000,
            ack_eliciting: true,
            in_flight: true,
            delivered: 0,
            delivered_time: now,
            recent_delivered_packet_sent_time: now,
            is_app_limited: false,
            has_data: false,
        };

        r.on_packet_sent(
            p,
            packet::EPOCH_APPLICATION,
            HandshakeStatus::default(),
            now,
            "",
        );
        assert_eq!(r.sent[packet::EPOCH_APPLICATION].len(), 4);
        assert_eq!(r.bytes_in_flight, 4000);

        // Wait for 10ms.
        now += Duration::from_millis(10);

        // Only the first 2 packets and the last one are acked.
        let mut acked = ranges::RangeSet::default();
        acked.insert(0..2);
        acked.insert(3..4);

        assert_eq!(
            r.on_ack_received(
                &acked,
                25,
                packet::EPOCH_APPLICATION,
                HandshakeStatus::default(),
                now,
                ""
            ),
            Ok(())
        );

        assert_eq!(r.sent[packet::EPOCH_APPLICATION].len(), 2);
        assert_eq!(r.bytes_in_flight, 1000);
        assert_eq!(r.lost_count, 0);

        // Wait until loss detection timer expires.
        now = r.loss_detection_timer().unwrap();

        // Packet is declared lost.
        r.on_loss_detection_timeout(HandshakeStatus::default(), now, "");
        assert_eq!(r.loss_probes[packet::EPOCH_APPLICATION], 0);

        assert_eq!(r.sent[packet::EPOCH_APPLICATION].len(), 2);
        assert_eq!(r.bytes_in_flight, 0);

        assert_eq!(r.lost_count, 1);

        // Wait 1 RTT.
        now += r.rtt();

        r.detect_lost_packets(packet::EPOCH_APPLICATION, now, "");

        assert_eq!(r.sent[packet::EPOCH_APPLICATION].len(), 0);
    }

    #[test]
    fn loss_on_reordering() {
        let mut cfg = crate::Config::new(crate::PROTOCOL_VERSION).unwrap();
        cfg.set_cc_algorithm(CongestionControlAlgorithm::Reno);

        let mut r = Recovery::new(&cfg);

        let mut now = Instant::now();

        assert_eq!(r.sent[packet::EPOCH_APPLICATION].len(), 0);

        // Start by sending a few packets.
        let p = Sent {
            pkt_num: 0,
            frames: vec![],
            time_sent: now,
            time_acked: None,
            time_lost: None,
            size: 1000,
            ack_eliciting: true,
            in_flight: true,
            delivered: 0,
            delivered_time: now,
            recent_delivered_packet_sent_time: now,
            is_app_limited: false,
            has_data: false,
        };

        r.on_packet_sent(
            p,
            packet::EPOCH_APPLICATION,
            HandshakeStatus::default(),
            now,
            "",
        );
        assert_eq!(r.sent[packet::EPOCH_APPLICATION].len(), 1);
        assert_eq!(r.bytes_in_flight, 1000);

        let p = Sent {
            pkt_num: 1,
            frames: vec![],
            time_sent: now,
            time_acked: None,
            time_lost: None,
            size: 1000,
            ack_eliciting: true,
            in_flight: true,
            delivered: 0,
            delivered_time: now,
            recent_delivered_packet_sent_time: now,
            is_app_limited: false,
            has_data: false,
        };

        r.on_packet_sent(
            p,
            packet::EPOCH_APPLICATION,
            HandshakeStatus::default(),
            now,
            "",
        );
        assert_eq!(r.sent[packet::EPOCH_APPLICATION].len(), 2);
        assert_eq!(r.bytes_in_flight, 2000);

        let p = Sent {
            pkt_num: 2,
            frames: vec![],
            time_sent: now,
            time_acked: None,
            time_lost: None,
            size: 1000,
            ack_eliciting: true,
            in_flight: true,
            delivered: 0,
            delivered_time: now,
            recent_delivered_packet_sent_time: now,
            is_app_limited: false,
            has_data: false,
        };

        r.on_packet_sent(
            p,
            packet::EPOCH_APPLICATION,
            HandshakeStatus::default(),
            now,
            "",
        );
        assert_eq!(r.sent[packet::EPOCH_APPLICATION].len(), 3);
        assert_eq!(r.bytes_in_flight, 3000);

        let p = Sent {
            pkt_num: 3,
            frames: vec![],
            time_sent: now,
            time_acked: None,
            time_lost: None,
            size: 1000,
            ack_eliciting: true,
            in_flight: true,
            delivered: 0,
            delivered_time: now,
            recent_delivered_packet_sent_time: now,
            is_app_limited: false,
            has_data: false,
        };

        r.on_packet_sent(
            p,
            packet::EPOCH_APPLICATION,
            HandshakeStatus::default(),
            now,
            "",
        );
        assert_eq!(r.sent[packet::EPOCH_APPLICATION].len(), 4);
        assert_eq!(r.bytes_in_flight, 4000);

        // Wait for 10ms.
        now += Duration::from_millis(10);

        // ACKs are reordered.
        let mut acked = ranges::RangeSet::default();
        acked.insert(2..4);

        assert_eq!(
            r.on_ack_received(
                &acked,
                25,
                packet::EPOCH_APPLICATION,
                HandshakeStatus::default(),
                now,
                ""
            ),
            Ok(())
        );

        now += Duration::from_millis(10);

        let mut acked = ranges::RangeSet::default();
        acked.insert(0..2);

        assert_eq!(r.pkt_thresh, INITIAL_PACKET_THRESHOLD);

        assert_eq!(
            r.on_ack_received(
                &acked,
                25,
                packet::EPOCH_APPLICATION,
                HandshakeStatus::default(),
                now,
                ""
            ),
            Ok(())
        );

        assert_eq!(r.sent[packet::EPOCH_APPLICATION].len(), 4);
        assert_eq!(r.bytes_in_flight, 0);

        // Spurious loss.
        assert_eq!(r.lost_count, 1);
        assert_eq!(r.lost_spurious_count, 1);

        // Packet threshold was increased.
        assert_eq!(r.pkt_thresh, 4);

        // Wait 1 RTT.
        now += r.rtt();

        r.detect_lost_packets(packet::EPOCH_APPLICATION, now, "");

        assert_eq!(r.sent[packet::EPOCH_APPLICATION].len(), 0);
    }

    #[test]
    fn pacing() {
        let mut cfg = crate::Config::new(crate::PROTOCOL_VERSION).unwrap();
        cfg.set_cc_algorithm(CongestionControlAlgorithm::CUBIC);

        let mut r = Recovery::new(&cfg);

        let mut now = Instant::now();

        assert_eq!(r.sent[packet::EPOCH_APPLICATION].len(), 0);

        // send out first packet.
        let p = Sent {
            pkt_num: 0,
            frames: vec![],
            time_sent: now,
            time_acked: None,
            time_lost: None,
            size: 7500,
            ack_eliciting: true,
            in_flight: true,
            delivered: 0,
            delivered_time: now,
            recent_delivered_packet_sent_time: now,
            is_app_limited: false,
            has_data: false,
        };

        r.on_packet_sent(
            p,
            packet::EPOCH_APPLICATION,
            HandshakeStatus::default(),
            now,
            "",
        );

        assert_eq!(r.sent[packet::EPOCH_APPLICATION].len(), 1);
        assert_eq!(r.bytes_in_flight, 7500);

        // First packet will be sent out immidiately.
        assert_eq!(r.pacing_rate, 0);
        assert_eq!(r.get_packet_send_time().unwrap(), now);

        // Wait 50ms for ACK.
        now += Duration::from_millis(50);

        let mut acked = ranges::RangeSet::default();
        acked.insert(0..1);

        assert_eq!(
            r.on_ack_received(
                &acked,
                10,
                packet::EPOCH_APPLICATION,
                HandshakeStatus::default(),
                now,
                ""
            ),
            Ok(())
        );

        assert_eq!(r.sent[packet::EPOCH_APPLICATION].len(), 0);
        assert_eq!(r.bytes_in_flight, 0);
        assert_eq!(r.smoothed_rtt.unwrap(), Duration::from_millis(50));

        // Send out second packet.
        let p = Sent {
            pkt_num: 1,
            frames: vec![],
            time_sent: now,
            time_acked: None,
            time_lost: None,
            size: 7500,
            ack_eliciting: true,
            in_flight: true,
            delivered: 0,
            delivered_time: now,
            recent_delivered_packet_sent_time: now,
            is_app_limited: false,
            has_data: false,
        };

        r.on_packet_sent(
            p,
            packet::EPOCH_APPLICATION,
            HandshakeStatus::default(),
            now,
            "",
        );

        assert_eq!(r.sent[packet::EPOCH_APPLICATION].len(), 1);
        assert_eq!(r.bytes_in_flight, 7500);

        // Pacing is not done during intial phase of connection.
        assert_eq!(r.get_packet_send_time().unwrap(), now);

        // Send the third packet out.
        let p = Sent {
            pkt_num: 2,
            frames: vec![],
            time_sent: now,
            time_acked: None,
            time_lost: None,
            size: 7500,
            ack_eliciting: true,
            in_flight: true,
            delivered: 0,
            delivered_time: now,
            recent_delivered_packet_sent_time: now,
            is_app_limited: false,
            has_data: false,
        };

        r.on_packet_sent(
            p,
            packet::EPOCH_APPLICATION,
            HandshakeStatus::default(),
            now,
            "",
        );

        assert_eq!(r.sent[packet::EPOCH_APPLICATION].len(), 2);
        assert_eq!(r.bytes_in_flight, 15000);
        assert_eq!(r.smoothed_rtt.unwrap(), Duration::from_millis(50));

        // We pace this outgoing packet. as all conditions for pacing
        // are passed.
<<<<<<< HEAD
        let expected_rate = (
            crate::MAX_SEND_UDP_PAYLOAD_SIZE as f64 * 10. / 0.05
        ) as u64;

        assert_eq!(r.pacing_rate, expected_rate);
        assert_eq!(
            r.get_packet_send_time().unwrap(),
            now + Duration::from_micros((7500 * 1000000) / expected_rate)
=======
        assert_eq!(r.pacing_rate, (12000.0 * PACING_MULTIPLIER / 0.05) as u64);
        assert_eq!(
            r.get_packet_send_time().unwrap(),
            now + Duration::from_micros(
                (6500 * 1000000) / (12000.0 * PACING_MULTIPLIER / 0.05) as u64
            )
>>>>>>> 9423a7b9
        );
    }
}

mod cubic;
mod delivery_rate;
mod hystart;
mod prr;
mod reno;<|MERGE_RESOLUTION|>--- conflicted
+++ resolved
@@ -1962,23 +1962,15 @@
 
         // We pace this outgoing packet. as all conditions for pacing
         // are passed.
-<<<<<<< HEAD
+        let initial_window = crate::MAX_SEND_UDP_PAYLOAD_SIZE * 10;
         let expected_rate = (
-            crate::MAX_SEND_UDP_PAYLOAD_SIZE as f64 * 10. / 0.05
+            initial_window as f64 * PACING_MULTIPLIER / 0.05
         ) as u64;
 
         assert_eq!(r.pacing_rate, expected_rate);
         assert_eq!(
             r.get_packet_send_time().unwrap(),
             now + Duration::from_micros((7500 * 1000000) / expected_rate)
-=======
-        assert_eq!(r.pacing_rate, (12000.0 * PACING_MULTIPLIER / 0.05) as u64);
-        assert_eq!(
-            r.get_packet_send_time().unwrap(),
-            now + Duration::from_micros(
-                (6500 * 1000000) / (12000.0 * PACING_MULTIPLIER / 0.05) as u64
-            )
->>>>>>> 9423a7b9
         );
     }
 }
